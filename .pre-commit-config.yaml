# Local pre-commit configuration to enforce project quality gates and TDD policy.
# Uses local hooks to avoid network dependency and to run in the active Python env.

repos:
  - repo: local
    hooks:
      - id: ruff
        name: Ruff (lint)
        entry: ruff check
        language: system
        types: [python]
<<<<<<< HEAD
      - id: black
        name: Black (format check)
        entry: black
        args: ["--check"]
        language: system
        types: [python]
=======
        files: ^(?!bin/|tmp_).*
        files: ^(?!bin/|tmp_).*
>>>>>>> 7949a460
      - id: isort
        name: isort (imports check)
        entry: isort
        args: ["--check-only"]
        language: system
        types: [python]
<<<<<<< HEAD
      - id: mypy
        name: MyPy (type check)
        entry: mypy
        language: system
        types: [python]
=======
        files: ^(?!bin/|tmp_).*
      # - id: mypy
      #   name: MyPy (type check)
      #   entry: mypy
      #   language: system
      #   types: [python]
>>>>>>> 7949a460

      # Mandatory TDD enforcement (always runs on commit)
      - id: tdd-enforcement
        name: TDD Enforcement
        entry: python .claude/hooks/tdd_enforcement.py
        language: system
        pass_filenames: false
        always_run: true

      # Safety standards validation (ISO 18497 alignment gates)
      - id: safety-validation
        name: Safety Standards Validation
        entry: python .claude/hooks/safety_validation.py
        language: system
        pass_filenames: false
        always_run: true




<|MERGE_RESOLUTION|>--- conflicted
+++ resolved
@@ -9,37 +9,20 @@
         entry: ruff check
         language: system
         types: [python]
-<<<<<<< HEAD
-      - id: black
-        name: Black (format check)
-        entry: black
-        args: ["--check"]
-        language: system
-        types: [python]
-=======
         files: ^(?!bin/|tmp_).*
         files: ^(?!bin/|tmp_).*
->>>>>>> 7949a460
       - id: isort
         name: isort (imports check)
         entry: isort
         args: ["--check-only"]
         language: system
         types: [python]
-<<<<<<< HEAD
-      - id: mypy
-        name: MyPy (type check)
-        entry: mypy
-        language: system
-        types: [python]
-=======
         files: ^(?!bin/|tmp_).*
       # - id: mypy
       #   name: MyPy (type check)
       #   entry: mypy
       #   language: system
       #   types: [python]
->>>>>>> 7949a460
 
       # Mandatory TDD enforcement (always runs on commit)
       - id: tdd-enforcement
